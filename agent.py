--- conflicted
+++ resolved
@@ -65,11 +65,6 @@
     self.target_net.reset_noise()  # Sample new target net noise
     pns = self.target_net(next_states).data  # Probabilities p(s_t+n, ·; θtarget)
     pns_a = pns[range(self.batch_size), argmax_indices_ns]  # Double-Q probabilities p(s_t+n, argmax_a[(z, p(s_t+n, a; θonline))]; θtarget)
-<<<<<<< HEAD
-    if nonterminals.min() == 0:
-      pns_a[(1 - nonterminals.squeeze()).nonzero().squeeze()] = 1 / self.atoms  # Divide probability equally for terminal states
-=======
->>>>>>> 066395c4
 
     # Compute Tz (Bellman operator T applied to z)
     Tz = returns.unsqueeze(1) + nonterminals * (self.discount ** self.n) * self.support.unsqueeze(0)  # Tz = R^n + (γ^n)z (accounting for terminal states)
